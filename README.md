# 🔮 Lantae - Multi-Provider LLM Interface

[![Version](https://img.shields.io/badge/version-1.0.0-blue.svg)](https://github.com/jpditri/lantae)
[![License](https://img.shields.io/badge/license-MIT-green.svg)](LICENSE)
[![Ruby](https://img.shields.io/badge/ruby-3.0+-red.svg)](https://www.ruby-lang.org/)

> **🚀 A powerful CLI/REPL interface for multiple LLM providers with advanced reasoning capabilities**
>
> **Special Thanks**: LSP Enhanced features inspired by the Engineer and Founder of [CubicLayer.com](https://cubiclayer.com)

Lantae provides a unified interface to interact with various Large Language Model providers including Ollama, OpenAI, Anthropic, AWS Bedrock, Google Gemini, Mistral, and Perplexity. Built in Ruby with advanced planning agent capabilities.

## ✨ Features

### 🎯 **Core Capabilities**
- **Multi-Provider Support**: Seamlessly switch between Ollama, OpenAI, Anthropic, Bedrock, Gemini, Mistral, and Perplexity
- **Cogito Reasoning Model**: Optimized for speed (~0.35s) with excellent reasoning quality
- **Interactive REPL**: Full-featured chat interface with conversation history
- **Tool Integration**: Execute local tools (bash, git, file operations) directly from chat
- **AWS Integration**: Secure API key management via AWS Secrets Manager
- **Planning Agent**: Advanced task decomposition and execution with verification

### 🎨 **Enhanced UX**
- **Cool ASCII Banner**: Beautiful colorful startup display
- **Auto-Accept Mode** (`-y`): Automatically confirm actions and prompts
- **Planning Mode**: Force detailed task breakdown for complex requests
- **Agent Mode** (`--agent`): Autonomous task planning and execution
- **Colored Output**: ANSI color support for better readability
- **Mode Indicators**: Visual feedback for active features
- **Tab Autocomplete**: Smart command and argument completion in REPL

### 🛠️ **Available Tools**
- File operations: `cat`, `write_file`, `edit_file`, `create_file`, `delete_file`, `mkdir`
- System commands: `bash`, `pwd`, `ls`, `find`
- Development tools: `git`, `npm`/`bundle`, code execution (`python`, `ruby`, `node`)
- **MCP Integration**: Model Context Protocol support for extensible tool access
- **LSP Integration**: Full Language Server Protocol support with AI-powered code actions

## 🚀 Quick Start

### Prerequisites
- **Ruby**: 3.0+ 
- **Ollama**: Running locally for local models
- **AWS CLI**: Configured for Secrets Manager (optional)

### Installation

#### Standard Installation
```bash
# Clone the repository
git clone https://github.com/jpditri/lantae-cli.git
cd lantae-cli

# Run automated installer
./install.sh

# Or manual installation:
bundle install
chmod +x lantae
./lantae
```

#### 🍓 Raspberry Pi / ARM Installation
For Raspberry Pi and other ARM devices, use the optimized installer:
```bash
# Clone the repository
git clone https://github.com/jpditri/lantae-cli.git
cd lantae-cli

# Run Raspberry Pi specific installer
chmod +x scripts/install-raspberry-pi.sh
./scripts/install-raspberry-pi.sh

# Run Lantae
./lantae-pi
```

**Note:** The Raspberry Pi installer uses system Ruby packages instead of compiling from source, which is much faster and more reliable on ARM devices.

## 📖 Usage

### Basic Commands

#### Start Interactive Chat
```bash
./lantae
```

#### Single Prompt
```bash
./lantae "Explain quantum computing"
```

#### With Options
```bash
# Auto-accept mode with planning
./lantae --auto-accept --planning-mode "Build a web scraper"

# Different model and provider
./lantae -p openai -m gpt-4o "Analyze this code"

# Disable banner
./lantae --no-banner "Quick question"
```

### Command Line Options

| Option | Flag | Description |
|--------|------|-------------|
| Model | `-m`, `--model` | Specify model (default: cogito:latest) |
| Provider | `-p`, `--provider` | Choose provider (ollama, openai, etc.) |
| Auto-Accept | `-y`, `--auto-accept` | Auto-confirm all prompts |
| Planning Mode | `--planning-mode` | Enable detailed task planning |
| Agent Mode | `--agent` | Enable autonomous agent execution |
| No Banner | `--no-banner` | Disable startup banner |
| Temperature | `-t`, `--temperature` | Response randomness (0.0-1.0) |
| Enable MCP | `--enable-mcp` | Enable Model Context Protocol support |
| MCP Config | `--mcp-config PATH` | Path to MCP server configuration file |
| Enable LSP | `--enable-lsp` | Enable Language Server Protocol for code intelligence |
| Version | `-v`, `--version` | Show version |
| Help | `-h`, `--help` | Show help message |

### Interactive Commands

Once in the REPL, use these slash commands:

| Command | Description |
|---------|-------------|
| `/help` | Show available commands |
| `/model <name>` | Switch to different model |
| `/provider <name>` | Switch provider |
| `/models` | List available models |
| `/tool <name> <args>` | Execute a local tool |
| `/tools` | List available tools |
| `/mcp <subcommand>` | MCP server management (status, health, tools, reload) |
| `/lsp <subcommand>` | LSP commands (status, analyze, format, complete) |
| `/agent <subcommand>` | Agent commands (plan, execute, report, history) |
| `/clear` | Clear conversation history |
| `/info` | Show current provider/model |
| `/env` | Check environment variables |

### Tab Autocomplete

The Ruby CLI supports intelligent tab completion for faster and more accurate command entry:

**Supported Completions:**
- **Slash Commands**: Type `/` and press TAB to see available commands
- **Models**: When using `/model` or `/provider`, TAB completes available model names
- **Providers**: TAB complete provider names with `/provider` command
- **Tools**: TAB complete tool names with `/tool` command
- **File Paths**: Smart file path completion for:
  - File-based tool arguments (`/tool cat [TAB]`)
  - General file paths in conversation
- **Multi-level Completion**: Context-aware completions like `/provider openai [TAB]` for models

**Usage Examples:**
```bash
# Complete commands
> /he[TAB]     → /help

# Complete models
> /model qw[TAB]     → /model qwq:32b

# Complete file paths
> /tool cat RE[TAB]  → /tool cat README.md

# Complete provider and model
> /provider open[TAB]       → /provider openai
> /provider openai gpt[TAB] → /provider openai gpt-4o
```

## 🔧 Configuration

### Environment Variables
```bash
# API Keys (alternative to AWS Secrets Manager)
export OPENAI_API_KEY="your-key-here"
export ANTHROPIC_API_KEY="your-key-here"
export GEMINI_API_KEY="your-key-here"
export MISTRAL_API_KEY="your-key-here"
export PERPLEXITY_API_KEY="your-key-here"

# AWS Configuration
export AWS_PROFILE="your-profile"
export AWS_REGION="us-east-1"
```

### AWS Secrets Manager
Store API keys securely in AWS Secrets Manager under `lantae/api-keys`:
```json
{
  "openai": "your-openai-key",
  "anthropic": "your-anthropic-key",
  "gemini": "your-gemini-key",
  "mistral": "your-mistral-key",
  "perplexity": "your-perplexity-key"
}
```

### Ollama Setup
```bash
# Install Ollama
curl -fsSL https://ollama.com/install.sh | sh

# Pull the default reasoning model
ollama pull cogito:latest

# Start Ollama service
ollama serve
```

### MCP (Model Context Protocol) Setup

Lantae includes Model Context Protocol support for extensible tool access.

#### Configuration
Create a `mcp_servers.yml` file to configure MCP servers:
```yaml
mcp_servers:
  # File system operations
  - name: filesystem
    transport: stdio
    command: npx
    args:
      - "@modelcontextprotocol/server-filesystem"
      - "/your/safe/directory"
    description: "File system operations via MCP"
    
  # Web search capabilities
  - name: web_search
    transport: http
    url: http://localhost:3001/mcp
    timeout: 30
    auth:
      type: bearer
      token: your_api_token_here
    description: "Web search capabilities via MCP"
```

#### Usage
Enable MCP support with the `--enable-mcp` flag:
```bash
# Start with MCP support
./lantae --enable-mcp

# Use custom config file
./lantae --enable-mcp --mcp-config /path/to/mcp_servers.yml
```

#### MCP Commands
Use `/mcp <subcommand>` to manage MCP servers:
- `/mcp status` - View server connection status
- `/mcp health` - Check server health
- `/mcp tools` - List available tools from all servers
- `/mcp reload` - Reload server configuration

#### Tool Usage
MCP tools are available using the format `server__tool`:
```bash
# List available tools (includes MCP tools)
/tools

# Use an MCP tool
/tool filesystem__read_file path="/path/to/file.txt"

# Or directly in conversation
> Use the filesystem server to read the README file
```

#### Security Features
- **Path traversal protection**: Blocks attempts to access parent directories
- **Command validation**: Basic detection of potentially harmful commands
- **Argument sanitization**: Validates tool arguments before execution
- **Connection management**: Secure server discovery and connection handling

### LSP (Language Server Protocol) Support

Lantae includes a full LSP implementation providing intelligent code assistance for all supported languages.

#### Features
- **AI-Powered Code Actions**: Refactor, optimize, generate tests, add documentation
- **Intelligent Completions**: Context-aware suggestions with AI enhancements
- **Real-time Diagnostics**: Syntax checking, security analysis, style violations
- **Document Formatting**: Language-specific formatters with Lantae metadata preservation
- **Hover Information**: Documentation, type info, and Lantae generation metadata

#### Usage
Enable LSP support with the `--enable-lsp` flag:
```bash
# Start with LSP support
./lantae --enable-lsp

# LSP commands in REPL
/lsp status              # Check server status
/lsp analyze file.rb     # Analyze a file
/lsp format file.py      # Format a file
```

#### Editor Integration
The LSP server (`bin/lantae-lsp`) works with any LSP-compatible editor:
- VS Code: Install the Lantae extension (coming soon)
- Neovim: Use nvim-lspconfig
- Vim: Use coc.nvim
- Emacs: Use lsp-mode

See [LSP Implementation Guide](docs/LSP-IMPLEMENTATION.md) for detailed configuration.

## 🧠 Reasoning Models Comparison

Based on extensive testing, here are the top reasoning models by speed and quality:

| Model | Speed (avg) | Quality | Best For |
|-------|-------------|---------|----------|
| **cogito:latest** ⭐ | 0.35s | Excellent | Default choice - best balance |
| qwq:32b | 0.34s | Excellent | Fast despite large size |
| llama3.1-intuitive-thinker | 0.36s | Very Good | Chain-of-thought reasoning |
| qwen3:14b | 9.0s | Good | Detailed analysis |
| deepseek-r1:8b | 30.9s | Excellent | Maximum reasoning detail |

## 📝 Examples

### Basic Conversation
```bash
$ ./lantae
╔══════════════════════════════════════════════════════════════╗
║  🚀 Multi-Provider LLM Interface v1.0.0                     ║
║  ⚡ Powered by Cogito Reasoning Model                        ║
╚══════════════════════════════════════════════════════════════╝

> What is 2+2?
🤖 Thinking...
2 + 2 = 4

> /model qwen3:14b
Switched to model: qwen3:14b

> exit
```

### Tool Usage
```bash
> Create a hello world Python script
🤖 Thinking...
I'll create a simple "Hello World" Python script for you.

TOOL_CALL: write_file hello.py print("Hello, World!")

Tool Result:
File hello.py written successfully

The Python script has been created! You can run it with `python hello.py`.
```

### Auto-Accept Mode
```bash
$ ./lantae --auto-accept "Set up a new Git repository"
🤖 Thinking...
I'll help you set up a new Git repository. Would you like me to initialize it in the current directory?

[AUTO-ACCEPT] Automatically confirming action...
🤖 Executing...
TOOL_CALL: bash git init
TOOL_CALL: bash git add .
TOOL_CALL: bash git commit -m "Initial commit"

Repository initialized and first commit created!
```

## 🤖 Planning Agent

The Planning Agent is an advanced feature that breaks down complex tasks into manageable subtasks, executes them with verification, and learns from successes and failures.

### Features

- **Hierarchical Task Decomposition**: Automatically breaks complex tasks into simpler subtasks
- **Complexity Assessment**: Evaluates task difficulty on a 1-10 scale
- **Static Code Analysis**: Verifies generated code for common issues
- **Auto-Fix Capabilities**: Automatically fixes common errors (EOF markers, unclosed strings, etc.)
- **Success Tracking**: Records execution results to improve future performance
- **Rollback Support**: Can revert changes if execution fails

### Usage

#### Command Line
```bash
# Execute a task with the agent
./lantae --agent "Create a Python web scraper for news articles"

# With auto-accept to skip confirmations
./lantae --agent --auto-accept "Build a REST API with authentication"
```

#### REPL Commands
```bash
# Plan without executing
> /agent plan Create a todo list application

# Execute with planning
> /agent execute Build a simple calculator

# View execution report
> /agent report

# View task history
> /agent history
```

### How It Works

1. **Task Analysis**: The agent analyzes the complexity of your request
2. **Decomposition**: Complex tasks are broken into smaller, executable subtasks
3. **Planning**: A hierarchical execution plan is created
4. **Execution**: Each subtask is executed with the appropriate LLM
5. **Verification**: Results are verified using static analysis
6. **Auto-Fix**: Common issues are automatically corrected
7. **Learning**: Success rates are tracked for continuous improvement

### Example Output
```
🤖 Agent Mode: Planning and executing task...
📋 Creating execution plan...

📊 Execution Plan:
- [○] Create a Python web scraper (complexity: 7.2)
  - [○] Set up project structure (complexity: 2.1)
  - [○] Install required dependencies (complexity: 1.8)
  - [○] Create scraper class (complexity: 4.5)
  - [○] Add error handling (complexity: 3.2)
  - [○] Create main script (complexity: 2.8)

⚙️  Executing plan...
[✓] Set up project structure
[✓] Install required dependencies
[✓] Create scraper class (1 auto-fix applied)
[✓] Add error handling
[✓] Create main script

✅ Task completed successfully!
```

## 📁 Project Structure

See [PROJECT_STRUCTURE.md](PROJECT_STRUCTURE.md) for detailed directory layout and file organization.

## 🤝 Contributing

1. Fork the repository
2. Create a feature branch (`git checkout -b feature/amazing-feature`)
3. Commit your changes (`git commit -m 'Add amazing feature'`)
4. Push to the branch (`git push origin feature/amazing-feature`)
5. Open a Pull Request

## 📄 License

This project is licensed under the MIT License - see the [LICENSE](LICENSE) file for details.

## 🙏 Acknowledgments

- Built with [Claude Code](https://claude.ai/code)
- Powered by various LLM providers
- Inspired by the need for unified AI interfaces

## 🧪 Multi-Language Performance Analysis

Based on comprehensive testing across 7 programming languages (LISP, Ruby, JavaScript, Python, Rust, Go, Java) with multiple Qwen models:

### Overall Performance Metrics

| Metric | Value |
|--------|-------|
| **Success Rate** | 100% across all languages |
| **Average Quality** | 8.4/10 (both Qwen 2.5:1.5b and 2.5:3b) |
| **Best Languages** | LISP, Python, Rust (9/10) |
| **Good Performers** | Ruby, JavaScript, Go, Java (8/10) |

### Batch Processing Efficiency

Testing shows significant performance gains when using batch processing:

| Processing Type | Time (9 prompts) | Efficiency |
|----------------|------------------|------------|
| **Batch Mode** | 93.74s | Baseline |
| **Sequential** | 108.36s | +14.62s overhead |
| **Speed Gain** | **1.16x faster** | **13.5% improvement** |

### Code Quality Examples

#### High-Quality Success (LISP - 9/10)
```lisp
(defun fibonacci (n)
  "Calculate the nth Fibonacci number using recursion."
  (if (= n 0)
      0
      (+ (fibonacci (- n 1)) (fibonacci (- n 2)))))
```
**Success factors**: Proper S-expressions, documentation strings, idiomatic LISP patterns

#### High-Quality Success (Python - 9/10)
```python
def fibonacci_recursive(n: int) -> int:
    """Calculate the nth Fibonacci number using recursion."""
    if n <= 0:
        return None
    elif n <= 2:
        return n - 1
    return fibonacci_recursive(n - 1) + fibonacci_recursive(n - 2)
```
**Success factors**: Type hints, PEP 8 compliance, clear docstrings, proper edge case handling

#### High-Quality Success (Rust - 9/10)
```rust
fn fibonacci(n: u32) -> u32 {
    match n {
        0 => 0,
        1 => 1,
        _ => fibonacci(n - 1) + fibonacci(n - 2)
    }
}
```
**Success factors**: Pattern matching, type safety, idiomatic Rust

### Key Insights

1. **Language Strengths**:
   - **Functional languages** (LISP): Excellent handling of recursive patterns
   - **Modern scripting** (Python): Comprehensive standard patterns and documentation
   - **Systems languages** (Rust): Strong type safety and error handling

2. **Common Success Patterns**:
   - Multiple implementation approaches provided (recursive + iterative)
   - Proper language-specific idioms and conventions
   - Appropriate error handling and edge case management
   - Clear documentation and code structure

3. **Performance Optimization**:
   - Batch processing with `keep_alive` prevents model reloading
   - 13-16% time savings for multiple prompts
   - Larger models benefit more from batch processing

### Recommendations

For optimal code generation:
- **Use batch processing** for multiple related prompts
- **Group by language** to maintain context coherence
- **Qwen 2.5:3b** offers best balance of speed and quality
- **Choose language based on task**:
  - LISP for symbolic/functional programming
  - Python for general-purpose with clear APIs
  - Rust for systems programming with safety
  - JavaScript for async/web operations

## 🌐 Multi-Language Implementations

Lantae is available in multiple programming languages, each optimized for different use cases and ecosystems:

### 📊 Implementation Status

| Implementation | Branch | Status | Primary Use Case |
|---------------|--------|--------|------------------|
| **Ruby** | `main` | ✅ **Reference** | Full-featured CLI with complete ecosystem |
| **LISP** | `lisp-implementation` | 🟡 **Partial** | Functional programming, research |
| **Rust** | `rust-implementation` | 🔄 **Planned** | Performance, cross-platform binaries (Windows, Linux, macOS) |
| **Node.js** | `nodejs-implementation` | 🔄 **Planned** | Web integration, JavaScript ecosystem |
| **Python** | `python-implementation` | 🔄 **Planned** | Data science, ML workflows |

<<<<<<< HEAD
### 🎯 Node.js Implementation Status

This branch contains the **Node.js/TypeScript implementation** of Lantae, focusing on web integration, async operations, and JavaScript ecosystem compatibility.

#### Planned Features (📋 Coming Soon)

| Feature | Priority | Timeline | Notes |
|---------|----------|----------|-------|
| **TypeScript CLI** | High | Phase 1 | Modern CLI with type safety |
| **Express.js API** | High | Phase 1 | REST API for web integration |
| **WebSocket REPL** | Medium | Phase 1 | Real-time web interface |
| **Provider Support** | High | Phase 1 | All major LLM providers |
| **NPM Package** | Medium | Phase 2 | Easy distribution |
| **Web Dashboard** | Medium | Phase 2 | React-based admin panel |
| **Tool Integration** | Medium | Phase 2 | Node.js ecosystem tools |
| **Streaming Support** | High | Phase 1 | Real-time response streaming |

#### JavaScript/Node.js Advantages

- **Async/Await Native** - Perfect for concurrent API calls
- **JSON Processing** - Natural LLM response handling
- **Web Integration** - Easy embedding in web applications
- **NPM Ecosystem** - Rich package ecosystem
- **Real-time Features** - WebSocket support for live interactions
- **Cross-Platform** - Runs everywhere Node.js runs

### 🚀 Getting Started with Node.js Implementation

#### Prerequisites
- **Node.js** 18+ (LTS recommended)
- **npm** or **yarn** package manager
- **TypeScript** (for development)
- **Ollama** running locally

#### Installation (Coming Soon)
```bash
# Clone Node.js implementation
git clone -b nodejs-implementation https://github.com/jpditri/lantae-cli.git
cd lantae-cli/nodejs-lantae

# Install dependencies
npm install

# Build TypeScript
npm run build

# Run CLI
npm start
```

#### Usage Examples (Planned)
```javascript
// CLI usage
import { Lantae } from '@lantae/cli';

const client = new Lantae({
  provider: 'ollama',
  model: 'cogito:latest'
});

await client.prompt('What is async programming?');

// Web API usage
import express from 'express';
import { LantaeAPI } from '@lantae/api';

const app = express();
const lantae = new LantaeAPI();

app.post('/chat', async (req, res) => {
  const response = await lantae.chat(req.body.message);
  res.json(response);
});

// WebSocket REPL
import { LantaeWebSocket } from '@lantae/websocket';

const ws = new LantaeWebSocket();
ws.on('message', async (message) => {
  const response = await ws.processMessage(message);
  ws.send(response);
});
```

#### Web Dashboard (Planned)
```bash
# Start web interface
npm run web

# Access dashboard
open http://localhost:3000
```

### 🔄 Feature Parity Matrix
=======
### 🎯 Feature Parity Matrix
>>>>>>> 1d61c1df

For a comprehensive view of feature implementation across all languages, see our [Feature Parity Document](docs/FEATURE_PARITY.md).

#### Core Features Status

| Feature | Ruby | LISP | Rust | Node.js | Python |
|---------|------|------|------|---------|---------|
| **Interactive REPL** | ✅ | 🟡 | 📋 | 📋 | 📋 |
| **Provider Support** | ✅ | 🟡 | 📋 | 📋 | 📋 |
| **Tool Integration** | ✅ | ❌ | 📋 | 📋 | 📋 |
| **Planning Agent** | ✅ | ❌ | 📋 | 📋 | 📋 |
| **MCP Protocol** | ✅ | ❌ | 📋 | 📋 | 📋 |
| **LSP Integration** | ✅ | ❌ | 📋 | 📋 | 📋 |
<<<<<<< HEAD
| **Web API** | ❌ | ❌ | 📋 | 📋 | ❌ |
| **WebSocket Support** | ❌ | ❌ | 📋 | 📋 | ❌ |
=======
>>>>>>> 1d61c1df

#### Legend
- ✅ **Implemented** - Feature fully functional
- 🟡 **Partial** - Basic implementation, missing advanced features
- ❌ **Missing** - Not implemented
- 📋 **Planned** - Scheduled for implementation

<<<<<<< HEAD
### 🔄 Cross-Implementation Compatibility

All implementations share:
- **Consistent CLI interface** - Same commands and options (when implemented)
=======
### 🚀 Getting Started with Different Implementations

#### Ruby (Reference Implementation)
```bash
git clone https://github.com/jpditri/lantae-cli.git
cd lantae-cli
bundle install
./lantae
```

#### LISP Implementation
```bash
git clone -b lisp-implementation https://github.com/jpditri/lantae-cli.git
cd lantae-cli
# See LISP_QUICKSTART.md for setup instructions
```

#### Rust Implementation (Coming Soon)
```bash
git clone -b rust-implementation https://github.com/jpditri/lantae-cli.git
cd lantae-cli/rust-lantae
cargo build --release
./target/release/lantae
```

#### Node.js Implementation (Coming Soon)
```bash
git clone -b nodejs-implementation https://github.com/jpditri/lantae-cli.git
cd lantae-cli/nodejs-lantae
npm install
npm start
```

#### Python Implementation (Coming Soon)
```bash
git clone -b python-implementation https://github.com/jpditri/lantae-cli.git
cd lantae-cli/python-lantae
pip install -e .
lantae
```

### 🔄 Cross-Implementation Compatibility

All implementations share:
- **Consistent CLI interface** - Same commands and options
>>>>>>> 1d61c1df
- **Compatible configuration** - Shared environment variables and config files
- **Unified provider support** - Same API keys and provider switching
- **Feature parity tracking** - Systematic feature implementation across languages

## 🔗 Links

- [Ollama](https://ollama.com/) - Local LLM runtime
- [OpenAI API](https://platform.openai.com/) - GPT models
- [Anthropic API](https://www.anthropic.com/) - Claude models
- [AWS Bedrock](https://aws.amazon.com/bedrock/) - Managed AI services
- [Feature Parity Document](docs/FEATURE_PARITY.md) - Detailed cross-language status
<<<<<<< HEAD
- [Node.js Documentation](https://nodejs.org/docs) - Node.js runtime documentation
=======
>>>>>>> 1d61c1df

---

**Made with ❤️ and AI assistance**<|MERGE_RESOLUTION|>--- conflicted
+++ resolved
@@ -563,104 +563,7 @@
 | **Node.js** | `nodejs-implementation` | 🔄 **Planned** | Web integration, JavaScript ecosystem |
 | **Python** | `python-implementation` | 🔄 **Planned** | Data science, ML workflows |
 
-<<<<<<< HEAD
-### 🎯 Node.js Implementation Status
-
-This branch contains the **Node.js/TypeScript implementation** of Lantae, focusing on web integration, async operations, and JavaScript ecosystem compatibility.
-
-#### Planned Features (📋 Coming Soon)
-
-| Feature | Priority | Timeline | Notes |
-|---------|----------|----------|-------|
-| **TypeScript CLI** | High | Phase 1 | Modern CLI with type safety |
-| **Express.js API** | High | Phase 1 | REST API for web integration |
-| **WebSocket REPL** | Medium | Phase 1 | Real-time web interface |
-| **Provider Support** | High | Phase 1 | All major LLM providers |
-| **NPM Package** | Medium | Phase 2 | Easy distribution |
-| **Web Dashboard** | Medium | Phase 2 | React-based admin panel |
-| **Tool Integration** | Medium | Phase 2 | Node.js ecosystem tools |
-| **Streaming Support** | High | Phase 1 | Real-time response streaming |
-
-#### JavaScript/Node.js Advantages
-
-- **Async/Await Native** - Perfect for concurrent API calls
-- **JSON Processing** - Natural LLM response handling
-- **Web Integration** - Easy embedding in web applications
-- **NPM Ecosystem** - Rich package ecosystem
-- **Real-time Features** - WebSocket support for live interactions
-- **Cross-Platform** - Runs everywhere Node.js runs
-
-### 🚀 Getting Started with Node.js Implementation
-
-#### Prerequisites
-- **Node.js** 18+ (LTS recommended)
-- **npm** or **yarn** package manager
-- **TypeScript** (for development)
-- **Ollama** running locally
-
-#### Installation (Coming Soon)
-```bash
-# Clone Node.js implementation
-git clone -b nodejs-implementation https://github.com/jpditri/lantae-cli.git
-cd lantae-cli/nodejs-lantae
-
-# Install dependencies
-npm install
-
-# Build TypeScript
-npm run build
-
-# Run CLI
-npm start
-```
-
-#### Usage Examples (Planned)
-```javascript
-// CLI usage
-import { Lantae } from '@lantae/cli';
-
-const client = new Lantae({
-  provider: 'ollama',
-  model: 'cogito:latest'
-});
-
-await client.prompt('What is async programming?');
-
-// Web API usage
-import express from 'express';
-import { LantaeAPI } from '@lantae/api';
-
-const app = express();
-const lantae = new LantaeAPI();
-
-app.post('/chat', async (req, res) => {
-  const response = await lantae.chat(req.body.message);
-  res.json(response);
-});
-
-// WebSocket REPL
-import { LantaeWebSocket } from '@lantae/websocket';
-
-const ws = new LantaeWebSocket();
-ws.on('message', async (message) => {
-  const response = await ws.processMessage(message);
-  ws.send(response);
-});
-```
-
-#### Web Dashboard (Planned)
-```bash
-# Start web interface
-npm run web
-
-# Access dashboard
-open http://localhost:3000
-```
-
-### 🔄 Feature Parity Matrix
-=======
 ### 🎯 Feature Parity Matrix
->>>>>>> 1d61c1df
 
 For a comprehensive view of feature implementation across all languages, see our [Feature Parity Document](docs/FEATURE_PARITY.md).
 
@@ -674,11 +577,6 @@
 | **Planning Agent** | ✅ | ❌ | 📋 | 📋 | 📋 |
 | **MCP Protocol** | ✅ | ❌ | 📋 | 📋 | 📋 |
 | **LSP Integration** | ✅ | ❌ | 📋 | 📋 | 📋 |
-<<<<<<< HEAD
-| **Web API** | ❌ | ❌ | 📋 | 📋 | ❌ |
-| **WebSocket Support** | ❌ | ❌ | 📋 | 📋 | ❌ |
-=======
->>>>>>> 1d61c1df
 
 #### Legend
 - ✅ **Implemented** - Feature fully functional
@@ -686,12 +584,6 @@
 - ❌ **Missing** - Not implemented
 - 📋 **Planned** - Scheduled for implementation
 
-<<<<<<< HEAD
-### 🔄 Cross-Implementation Compatibility
-
-All implementations share:
-- **Consistent CLI interface** - Same commands and options (when implemented)
-=======
 ### 🚀 Getting Started with Different Implementations
 
 #### Ruby (Reference Implementation)
@@ -737,7 +629,6 @@
 
 All implementations share:
 - **Consistent CLI interface** - Same commands and options
->>>>>>> 1d61c1df
 - **Compatible configuration** - Shared environment variables and config files
 - **Unified provider support** - Same API keys and provider switching
 - **Feature parity tracking** - Systematic feature implementation across languages
@@ -749,10 +640,6 @@
 - [Anthropic API](https://www.anthropic.com/) - Claude models
 - [AWS Bedrock](https://aws.amazon.com/bedrock/) - Managed AI services
 - [Feature Parity Document](docs/FEATURE_PARITY.md) - Detailed cross-language status
-<<<<<<< HEAD
-- [Node.js Documentation](https://nodejs.org/docs) - Node.js runtime documentation
-=======
->>>>>>> 1d61c1df
 
 ---
 
