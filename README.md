# 🔮 Lantae - Multi-Provider LLM Interface

[![Version](https://img.shields.io/badge/version-1.0.0-blue.svg)](https://github.com/jpditri/lantae)
[![License](https://img.shields.io/badge/license-MIT-green.svg)](LICENSE)
[![Ruby](https://img.shields.io/badge/ruby-3.0+-red.svg)](https://www.ruby-lang.org/)

> **🚀 A powerful CLI/REPL interface for multiple LLM providers with advanced reasoning capabilities**
>
> **Special Thanks**: LSP Enhanced features inspired by the Engineer and Founder of [CubicLayer.com](https://cubiclayer.com)

Lantae provides a unified interface to interact with various Large Language Model providers including Ollama, OpenAI, Anthropic, AWS Bedrock, Google Gemini, Mistral, and Perplexity. Built in Ruby with advanced planning agent capabilities.

## ✨ Features

### 🎯 **Core Capabilities**
- **Multi-Provider Support**: Seamlessly switch between Ollama, OpenAI, Anthropic, Bedrock, Gemini, Mistral, and Perplexity
- **Cogito Reasoning Model**: Optimized for speed (~0.35s) with excellent reasoning quality
- **Interactive REPL**: Full-featured chat interface with conversation history
- **Tool Integration**: Execute local tools (bash, git, file operations) directly from chat
- **AWS Integration**: Secure API key management via AWS Secrets Manager
- **Planning Agent**: Advanced task decomposition and execution with verification

### 🎨 **Enhanced UX**
- **Cool ASCII Banner**: Beautiful colorful startup display
- **Auto-Accept Mode** (`-y`): Automatically confirm actions and prompts
- **Planning Mode**: Force detailed task breakdown for complex requests
- **Agent Mode** (`--agent`): Autonomous task planning and execution
- **Colored Output**: ANSI color support for better readability
- **Mode Indicators**: Visual feedback for active features
- **Tab Autocomplete**: Smart command and argument completion in REPL

### 🛠️ **Available Tools**
- File operations: `cat`, `write_file`, `edit_file`, `create_file`, `delete_file`, `mkdir`
- System commands: `bash`, `pwd`, `ls`, `find`
- Development tools: `git`, `npm`/`bundle`, code execution (`python`, `ruby`, `node`)
- **MCP Integration**: Model Context Protocol support for extensible tool access
- **LSP Integration**: Full Language Server Protocol support with AI-powered code actions

## 🚀 Quick Start

### Prerequisites
- **Ruby**: 3.0+ 
- **Ollama**: Running locally for local models
- **AWS CLI**: Configured for Secrets Manager (optional)

### Installation

#### Standard Installation
```bash
# Clone the repository
git clone https://github.com/jpditri/lantae-cli.git
cd lantae-cli

# Run automated installer
./install.sh

# Or manual installation:
bundle install
chmod +x lantae
./lantae
```

#### 🍓 Raspberry Pi / ARM Installation
For Raspberry Pi and other ARM devices, use the optimized installer:
```bash
# Clone the repository
git clone https://github.com/jpditri/lantae-cli.git
cd lantae-cli

# Run Raspberry Pi specific installer
chmod +x scripts/install-raspberry-pi.sh
./scripts/install-raspberry-pi.sh

# Run Lantae
./lantae-pi
```

**Note:** The Raspberry Pi installer uses system Ruby packages instead of compiling from source, which is much faster and more reliable on ARM devices.

## 📖 Usage

### Basic Commands

#### Start Interactive Chat
```bash
./lantae
```

#### Single Prompt
```bash
./lantae "Explain quantum computing"
```

#### With Options
```bash
# Auto-accept mode with planning
./lantae --auto-accept --planning-mode "Build a web scraper"

# Different model and provider
./lantae -p openai -m gpt-4o "Analyze this code"

# Disable banner
./lantae --no-banner "Quick question"
```

### Command Line Options

| Option | Flag | Description |
|--------|------|-------------|
| Model | `-m`, `--model` | Specify model (default: cogito:latest) |
| Provider | `-p`, `--provider` | Choose provider (ollama, openai, etc.) |
| Auto-Accept | `-y`, `--auto-accept` | Auto-confirm all prompts |
| Planning Mode | `--planning-mode` | Enable detailed task planning |
| Agent Mode | `--agent` | Enable autonomous agent execution |
| No Banner | `--no-banner` | Disable startup banner |
| Temperature | `-t`, `--temperature` | Response randomness (0.0-1.0) |
| Enable MCP | `--enable-mcp` | Enable Model Context Protocol support |
| MCP Config | `--mcp-config PATH` | Path to MCP server configuration file |
| Enable LSP | `--enable-lsp` | Enable Language Server Protocol for code intelligence |
| Version | `-v`, `--version` | Show version |
| Help | `-h`, `--help` | Show help message |

### Interactive Commands

Once in the REPL, use these slash commands:

| Command | Description |
|---------|-------------|
| `/help` | Show available commands |
| `/model <name>` | Switch to different model |
| `/provider <name>` | Switch provider |
| `/models` | List available models |
| `/tool <name> <args>` | Execute a local tool |
| `/tools` | List available tools |
| `/mcp <subcommand>` | MCP server management (status, health, tools, reload) |
| `/lsp <subcommand>` | LSP commands (status, analyze, format, complete) |
| `/agent <subcommand>` | Agent commands (plan, execute, report, history) |
| `/clear` | Clear conversation history |
| `/info` | Show current provider/model |
| `/env` | Check environment variables |

### Tab Autocomplete

The Ruby CLI supports intelligent tab completion for faster and more accurate command entry:

**Supported Completions:**
- **Slash Commands**: Type `/` and press TAB to see available commands
- **Models**: When using `/model` or `/provider`, TAB completes available model names
- **Providers**: TAB complete provider names with `/provider` command
- **Tools**: TAB complete tool names with `/tool` command
- **File Paths**: Smart file path completion for:
  - File-based tool arguments (`/tool cat [TAB]`)
  - General file paths in conversation
- **Multi-level Completion**: Context-aware completions like `/provider openai [TAB]` for models

**Usage Examples:**
```bash
# Complete commands
> /he[TAB]     → /help

# Complete models
> /model qw[TAB]     → /model qwq:32b

# Complete file paths
> /tool cat RE[TAB]  → /tool cat README.md

# Complete provider and model
> /provider open[TAB]       → /provider openai
> /provider openai gpt[TAB] → /provider openai gpt-4o
```

## 🔧 Configuration

### Environment Variables
```bash
# API Keys (alternative to AWS Secrets Manager)
export OPENAI_API_KEY="your-key-here"
export ANTHROPIC_API_KEY="your-key-here"
export GEMINI_API_KEY="your-key-here"
export MISTRAL_API_KEY="your-key-here"
export PERPLEXITY_API_KEY="your-key-here"

# AWS Configuration
export AWS_PROFILE="your-profile"
export AWS_REGION="us-east-1"
```

### AWS Secrets Manager
Store API keys securely in AWS Secrets Manager under `lantae/api-keys`:
```json
{
  "openai": "your-openai-key",
  "anthropic": "your-anthropic-key",
  "gemini": "your-gemini-key",
  "mistral": "your-mistral-key",
  "perplexity": "your-perplexity-key"
}
```

### Ollama Setup
```bash
# Install Ollama
curl -fsSL https://ollama.com/install.sh | sh

# Pull the default reasoning model
ollama pull cogito:latest

# Start Ollama service
ollama serve
```

### MCP (Model Context Protocol) Setup

Lantae includes Model Context Protocol support for extensible tool access.

#### Configuration
Create a `mcp_servers.yml` file to configure MCP servers:
```yaml
mcp_servers:
  # File system operations
  - name: filesystem
    transport: stdio
    command: npx
    args:
      - "@modelcontextprotocol/server-filesystem"
      - "/your/safe/directory"
    description: "File system operations via MCP"
    
  # Web search capabilities
  - name: web_search
    transport: http
    url: http://localhost:3001/mcp
    timeout: 30
    auth:
      type: bearer
      token: your_api_token_here
    description: "Web search capabilities via MCP"
```

#### Usage
Enable MCP support with the `--enable-mcp` flag:
```bash
# Start with MCP support
./lantae --enable-mcp

# Use custom config file
./lantae --enable-mcp --mcp-config /path/to/mcp_servers.yml
```

#### MCP Commands
Use `/mcp <subcommand>` to manage MCP servers:
- `/mcp status` - View server connection status
- `/mcp health` - Check server health
- `/mcp tools` - List available tools from all servers
- `/mcp reload` - Reload server configuration

#### Tool Usage
MCP tools are available using the format `server__tool`:
```bash
# List available tools (includes MCP tools)
/tools

# Use an MCP tool
/tool filesystem__read_file path="/path/to/file.txt"

# Or directly in conversation
> Use the filesystem server to read the README file
```

#### Security Features
- **Path traversal protection**: Blocks attempts to access parent directories
- **Command validation**: Basic detection of potentially harmful commands
- **Argument sanitization**: Validates tool arguments before execution
- **Connection management**: Secure server discovery and connection handling

### LSP (Language Server Protocol) Support

Lantae includes a full LSP implementation providing intelligent code assistance for all supported languages.

#### Features
- **AI-Powered Code Actions**: Refactor, optimize, generate tests, add documentation
- **Intelligent Completions**: Context-aware suggestions with AI enhancements
- **Real-time Diagnostics**: Syntax checking, security analysis, style violations
- **Document Formatting**: Language-specific formatters with Lantae metadata preservation
- **Hover Information**: Documentation, type info, and Lantae generation metadata

#### Usage
Enable LSP support with the `--enable-lsp` flag:
```bash
# Start with LSP support
./lantae --enable-lsp

# LSP commands in REPL
/lsp status              # Check server status
/lsp analyze file.rb     # Analyze a file
/lsp format file.py      # Format a file
```

#### Editor Integration
The LSP server (`bin/lantae-lsp`) works with any LSP-compatible editor:
- VS Code: Install the Lantae extension (coming soon)
- Neovim: Use nvim-lspconfig
- Vim: Use coc.nvim
- Emacs: Use lsp-mode

See [LSP Implementation Guide](docs/LSP-IMPLEMENTATION.md) for detailed configuration.

## 🧠 Reasoning Models Comparison

Based on extensive testing, here are the top reasoning models by speed and quality:

| Model | Speed (avg) | Quality | Best For |
|-------|-------------|---------|----------|
| **cogito:latest** ⭐ | 0.35s | Excellent | Default choice - best balance |
| qwq:32b | 0.34s | Excellent | Fast despite large size |
| llama3.1-intuitive-thinker | 0.36s | Very Good | Chain-of-thought reasoning |
| qwen3:14b | 9.0s | Good | Detailed analysis |
| deepseek-r1:8b | 30.9s | Excellent | Maximum reasoning detail |

## 📝 Examples

### Basic Conversation
```bash
$ ./lantae
╔══════════════════════════════════════════════════════════════╗
║  🚀 Multi-Provider LLM Interface v1.0.0                     ║
║  ⚡ Powered by Cogito Reasoning Model                        ║
╚══════════════════════════════════════════════════════════════╝

> What is 2+2?
🤖 Thinking...
2 + 2 = 4

> /model qwen3:14b
Switched to model: qwen3:14b

> exit
```

### Tool Usage
```bash
> Create a hello world Python script
🤖 Thinking...
I'll create a simple "Hello World" Python script for you.

TOOL_CALL: write_file hello.py print("Hello, World!")

Tool Result:
File hello.py written successfully

The Python script has been created! You can run it with `python hello.py`.
```

### Auto-Accept Mode
```bash
$ ./lantae --auto-accept "Set up a new Git repository"
🤖 Thinking...
I'll help you set up a new Git repository. Would you like me to initialize it in the current directory?

[AUTO-ACCEPT] Automatically confirming action...
🤖 Executing...
TOOL_CALL: bash git init
TOOL_CALL: bash git add .
TOOL_CALL: bash git commit -m "Initial commit"

Repository initialized and first commit created!
```

## 🤖 Planning Agent

The Planning Agent is an advanced feature that breaks down complex tasks into manageable subtasks, executes them with verification, and learns from successes and failures.

### Features

- **Hierarchical Task Decomposition**: Automatically breaks complex tasks into simpler subtasks
- **Complexity Assessment**: Evaluates task difficulty on a 1-10 scale
- **Static Code Analysis**: Verifies generated code for common issues
- **Auto-Fix Capabilities**: Automatically fixes common errors (EOF markers, unclosed strings, etc.)
- **Success Tracking**: Records execution results to improve future performance
- **Rollback Support**: Can revert changes if execution fails

### Usage

#### Command Line
```bash
# Execute a task with the agent
./lantae --agent "Create a Python web scraper for news articles"

# With auto-accept to skip confirmations
./lantae --agent --auto-accept "Build a REST API with authentication"
```

#### REPL Commands
```bash
# Plan without executing
> /agent plan Create a todo list application

# Execute with planning
> /agent execute Build a simple calculator

# View execution report
> /agent report

# View task history
> /agent history
```

### How It Works

1. **Task Analysis**: The agent analyzes the complexity of your request
2. **Decomposition**: Complex tasks are broken into smaller, executable subtasks
3. **Planning**: A hierarchical execution plan is created
4. **Execution**: Each subtask is executed with the appropriate LLM
5. **Verification**: Results are verified using static analysis
6. **Auto-Fix**: Common issues are automatically corrected
7. **Learning**: Success rates are tracked for continuous improvement

### Example Output
```
🤖 Agent Mode: Planning and executing task...
📋 Creating execution plan...

📊 Execution Plan:
- [○] Create a Python web scraper (complexity: 7.2)
  - [○] Set up project structure (complexity: 2.1)
  - [○] Install required dependencies (complexity: 1.8)
  - [○] Create scraper class (complexity: 4.5)
  - [○] Add error handling (complexity: 3.2)
  - [○] Create main script (complexity: 2.8)

⚙️  Executing plan...
[✓] Set up project structure
[✓] Install required dependencies
[✓] Create scraper class (1 auto-fix applied)
[✓] Add error handling
[✓] Create main script

✅ Task completed successfully!
```

## 📁 Project Structure

See [PROJECT_STRUCTURE.md](PROJECT_STRUCTURE.md) for detailed directory layout and file organization.

## 🤝 Contributing

1. Fork the repository
2. Create a feature branch (`git checkout -b feature/amazing-feature`)
3. Commit your changes (`git commit -m 'Add amazing feature'`)
4. Push to the branch (`git push origin feature/amazing-feature`)
5. Open a Pull Request

## 📄 License

This project is licensed under the MIT License - see the [LICENSE](LICENSE) file for details.

## 🙏 Acknowledgments

- Built with [Claude Code](https://claude.ai/code)
- Powered by various LLM providers
- Inspired by the need for unified AI interfaces

## 🧪 Multi-Language Performance Analysis

Based on comprehensive testing across 7 programming languages (LISP, Ruby, JavaScript, Python, Rust, Go, Java) with multiple Qwen models:

### Overall Performance Metrics

| Metric | Value |
|--------|-------|
| **Success Rate** | 100% across all languages |
| **Average Quality** | 8.4/10 (both Qwen 2.5:1.5b and 2.5:3b) |
| **Best Languages** | LISP, Python, Rust (9/10) |
| **Good Performers** | Ruby, JavaScript, Go, Java (8/10) |

### Batch Processing Efficiency

Testing shows significant performance gains when using batch processing:

| Processing Type | Time (9 prompts) | Efficiency |
|----------------|------------------|------------|
| **Batch Mode** | 93.74s | Baseline |
| **Sequential** | 108.36s | +14.62s overhead |
| **Speed Gain** | **1.16x faster** | **13.5% improvement** |

### Code Quality Examples

#### High-Quality Success (LISP - 9/10)
```lisp
(defun fibonacci (n)
  "Calculate the nth Fibonacci number using recursion."
  (if (= n 0)
      0
      (+ (fibonacci (- n 1)) (fibonacci (- n 2)))))
```
**Success factors**: Proper S-expressions, documentation strings, idiomatic LISP patterns

#### High-Quality Success (Python - 9/10)
```python
def fibonacci_recursive(n: int) -> int:
    """Calculate the nth Fibonacci number using recursion."""
    if n <= 0:
        return None
    elif n <= 2:
        return n - 1
    return fibonacci_recursive(n - 1) + fibonacci_recursive(n - 2)
```
**Success factors**: Type hints, PEP 8 compliance, clear docstrings, proper edge case handling

#### High-Quality Success (Rust - 9/10)
```rust
fn fibonacci(n: u32) -> u32 {
    match n {
        0 => 0,
        1 => 1,
        _ => fibonacci(n - 1) + fibonacci(n - 2)
    }
}
```
**Success factors**: Pattern matching, type safety, idiomatic Rust

### Key Insights

1. **Language Strengths**:
   - **Functional languages** (LISP): Excellent handling of recursive patterns
   - **Modern scripting** (Python): Comprehensive standard patterns and documentation
   - **Systems languages** (Rust): Strong type safety and error handling

2. **Common Success Patterns**:
   - Multiple implementation approaches provided (recursive + iterative)
   - Proper language-specific idioms and conventions
   - Appropriate error handling and edge case management
   - Clear documentation and code structure

3. **Performance Optimization**:
   - Batch processing with `keep_alive` prevents model reloading
   - 13-16% time savings for multiple prompts
   - Larger models benefit more from batch processing

### Recommendations

For optimal code generation:
- **Use batch processing** for multiple related prompts
- **Group by language** to maintain context coherence
- **Qwen 2.5:3b** offers best balance of speed and quality
- **Choose language based on task**:
  - LISP for symbolic/functional programming
  - Python for general-purpose with clear APIs
  - Rust for systems programming with safety
  - JavaScript for async/web operations

## 🌐 Multi-Language Implementations

Lantae is available in multiple programming languages, each optimized for different use cases and ecosystems:

### 📊 Implementation Status

| Implementation | Branch | Status | Primary Use Case |
|---------------|--------|--------|------------------|
| **Ruby** | `main` | ✅ **Reference** | Full-featured CLI with complete ecosystem |
| **LISP** | `lisp-implementation` | 🟡 **Partial** | Functional programming, research |
| **Rust** | `rust-implementation` | 🔄 **Planned** | Performance, cross-platform binaries (Windows, Linux, macOS) |
| **Node.js** | `nodejs-implementation` | 🔄 **Planned** | Web integration, JavaScript ecosystem |
| **Python** | `python-implementation` | 🔄 **Planned** | Data science, ML workflows |

<<<<<<< HEAD
### 🎯 Rust Implementation Status

This branch contains the **Rust implementation** of Lantae, focusing on performance, memory safety, and cross-platform binary distribution including native Windows support.

#### Planned Features (🔄 In Development)

| Feature | Priority | Timeline | Notes |
|---------|----------|----------|-------|
| **High-Performance CLI** | High | Phase 1 | Zero-cost abstractions, optimized builds |
| **Cross-Platform Binaries** | High | Phase 1 | Windows, Linux, macOS native executables |
| **Provider Support** | High | Phase 1 | All major LLM providers with async/await |
| **Memory Safety** | High | Phase 1 | Rust ownership system prevents crashes |
| **Concurrent Processing** | Medium | Phase 1 | Safe parallel request handling |
| **Windows MSI Installer** | Medium | Phase 2 | Professional Windows distribution |
| **Package Managers** | Medium | Phase 2 | Chocolatey, Scoop, winget, Homebrew |
| **Tool Integration** | Medium | Phase 2 | Cross-platform system tools |
| **Small Binary Size** | Low | Phase 1 | Optimized release builds with LTO |

#### Rust/Performance Advantages

- **Zero-Cost Abstractions** - Performance without runtime overhead
- **Memory Safety** - No null pointer exceptions or buffer overflows
- **Native Windows Support** - Single binary, no runtime dependencies
- **Cross-Compilation** - Build for any target from any platform
- **Concurrency** - Safe parallel processing with async/await
- **Small Binaries** - Optimized release builds under 10MB
- **Package Manager Ready** - Distribution via multiple channels

### 🚀 Getting Started with Rust Implementation

#### Prerequisites
- **Rust** 1.70+ (install via [rustup](https://rustup.rs/))
- **Cargo** (included with Rust)
- **Ollama** running locally

#### Installation (Coming Soon)
```bash
# Clone Rust implementation
git clone -b rust-implementation https://github.com/jpditri/lantae-cli.git
cd lantae-cli/rust-lantae

# Build release version
cargo build --release

# Run Lantae
./target/release/lantae
```

#### Cross-Platform Building
```bash
# Windows from Linux/macOS
rustup target add x86_64-pc-windows-gnu
cargo build --release --target x86_64-pc-windows-gnu

# macOS from Linux/Windows  
rustup target add x86_64-apple-darwin
cargo build --release --target x86_64-apple-darwin

# Linux from macOS/Windows
rustup target add x86_64-unknown-linux-gnu
cargo build --release --target x86_64-unknown-linux-gnu
```

#### Windows-Specific Installation (Planned)
```powershell
# Via Chocolatey
choco install lantae

# Via Scoop
scoop install lantae

# Via winget
winget install lantae

# Direct download
Invoke-WebRequest -Uri "https://github.com/jpditri/lantae-cli/releases/latest/download/lantae-windows.exe" -OutFile "lantae.exe"
```

#### Usage Examples (Planned)
```bash
# Interactive mode
lantae

# Single prompt
lantae "Explain Rust ownership"

# High-performance mode
lantae --fast-mode

# Parallel processing
lantae --parallel --batch prompts.txt

# Cross-compilation info
lantae --target-info
```

### 🔄 Feature Parity Matrix
=======
### 🎯 Feature Parity Matrix
>>>>>>> 1d61c1df

For a comprehensive view of feature implementation across all languages, see our [Feature Parity Document](docs/FEATURE_PARITY.md).

#### Core Features Status

| Feature | Ruby | LISP | Rust | Node.js | Python |
|---------|------|------|------|---------|---------|
| **Interactive REPL** | ✅ | 🟡 | 📋 | 📋 | 📋 |
| **Provider Support** | ✅ | 🟡 | 📋 | 📋 | 📋 |
| **Tool Integration** | ✅ | ❌ | 📋 | 📋 | 📋 |
| **Planning Agent** | ✅ | ❌ | 📋 | 📋 | 📋 |
| **MCP Protocol** | ✅ | ❌ | 📋 | 📋 | 📋 |
| **LSP Integration** | ✅ | ❌ | 📋 | 📋 | 📋 |
<<<<<<< HEAD
| **Cross-Platform Binaries** | ❌ | ❌ | 📋 | ❌ | ❌ |
| **Windows Native Support** | ❌ | ❌ | 📋 | ❌ | ❌ |
=======
>>>>>>> 1d61c1df

#### Legend
- ✅ **Implemented** - Feature fully functional
- 🟡 **Partial** - Basic implementation, missing advanced features
- ❌ **Missing** - Not implemented
- 📋 **Planned** - Scheduled for implementation

<<<<<<< HEAD
### 🔄 Cross-Implementation Compatibility

All implementations share:
- **Consistent CLI interface** - Same commands and options (when implemented)
=======
### 🚀 Getting Started with Different Implementations

#### Ruby (Reference Implementation)
```bash
git clone https://github.com/jpditri/lantae-cli.git
cd lantae-cli
bundle install
./lantae
```

#### LISP Implementation
```bash
git clone -b lisp-implementation https://github.com/jpditri/lantae-cli.git
cd lantae-cli
# See LISP_QUICKSTART.md for setup instructions
```

#### Rust Implementation (Coming Soon)
```bash
git clone -b rust-implementation https://github.com/jpditri/lantae-cli.git
cd lantae-cli/rust-lantae
cargo build --release
./target/release/lantae
```

#### Node.js Implementation (Coming Soon)
```bash
git clone -b nodejs-implementation https://github.com/jpditri/lantae-cli.git
cd lantae-cli/nodejs-lantae
npm install
npm start
```

#### Python Implementation (Coming Soon)
```bash
git clone -b python-implementation https://github.com/jpditri/lantae-cli.git
cd lantae-cli/python-lantae
pip install -e .
lantae
```

### 🔄 Cross-Implementation Compatibility

All implementations share:
- **Consistent CLI interface** - Same commands and options
>>>>>>> 1d61c1df
- **Compatible configuration** - Shared environment variables and config files
- **Unified provider support** - Same API keys and provider switching
- **Feature parity tracking** - Systematic feature implementation across languages

## 🔗 Links

- [Ollama](https://ollama.com/) - Local LLM runtime
- [OpenAI API](https://platform.openai.com/) - GPT models
- [Anthropic API](https://www.anthropic.com/) - Claude models
- [AWS Bedrock](https://aws.amazon.com/bedrock/) - Managed AI services
- [Feature Parity Document](docs/FEATURE_PARITY.md) - Detailed cross-language status
<<<<<<< HEAD
- [Rust Documentation](https://doc.rust-lang.org/) - Rust language documentation
- [Rust Implementation Details](rust-lantae/README.md) - Rust-specific documentation
=======
>>>>>>> 1d61c1df

---

**Made with ❤️ and AI assistance**<|MERGE_RESOLUTION|>--- conflicted
+++ resolved
@@ -563,107 +563,7 @@
 | **Node.js** | `nodejs-implementation` | 🔄 **Planned** | Web integration, JavaScript ecosystem |
 | **Python** | `python-implementation` | 🔄 **Planned** | Data science, ML workflows |
 
-<<<<<<< HEAD
-### 🎯 Rust Implementation Status
-
-This branch contains the **Rust implementation** of Lantae, focusing on performance, memory safety, and cross-platform binary distribution including native Windows support.
-
-#### Planned Features (🔄 In Development)
-
-| Feature | Priority | Timeline | Notes |
-|---------|----------|----------|-------|
-| **High-Performance CLI** | High | Phase 1 | Zero-cost abstractions, optimized builds |
-| **Cross-Platform Binaries** | High | Phase 1 | Windows, Linux, macOS native executables |
-| **Provider Support** | High | Phase 1 | All major LLM providers with async/await |
-| **Memory Safety** | High | Phase 1 | Rust ownership system prevents crashes |
-| **Concurrent Processing** | Medium | Phase 1 | Safe parallel request handling |
-| **Windows MSI Installer** | Medium | Phase 2 | Professional Windows distribution |
-| **Package Managers** | Medium | Phase 2 | Chocolatey, Scoop, winget, Homebrew |
-| **Tool Integration** | Medium | Phase 2 | Cross-platform system tools |
-| **Small Binary Size** | Low | Phase 1 | Optimized release builds with LTO |
-
-#### Rust/Performance Advantages
-
-- **Zero-Cost Abstractions** - Performance without runtime overhead
-- **Memory Safety** - No null pointer exceptions or buffer overflows
-- **Native Windows Support** - Single binary, no runtime dependencies
-- **Cross-Compilation** - Build for any target from any platform
-- **Concurrency** - Safe parallel processing with async/await
-- **Small Binaries** - Optimized release builds under 10MB
-- **Package Manager Ready** - Distribution via multiple channels
-
-### 🚀 Getting Started with Rust Implementation
-
-#### Prerequisites
-- **Rust** 1.70+ (install via [rustup](https://rustup.rs/))
-- **Cargo** (included with Rust)
-- **Ollama** running locally
-
-#### Installation (Coming Soon)
-```bash
-# Clone Rust implementation
-git clone -b rust-implementation https://github.com/jpditri/lantae-cli.git
-cd lantae-cli/rust-lantae
-
-# Build release version
-cargo build --release
-
-# Run Lantae
-./target/release/lantae
-```
-
-#### Cross-Platform Building
-```bash
-# Windows from Linux/macOS
-rustup target add x86_64-pc-windows-gnu
-cargo build --release --target x86_64-pc-windows-gnu
-
-# macOS from Linux/Windows  
-rustup target add x86_64-apple-darwin
-cargo build --release --target x86_64-apple-darwin
-
-# Linux from macOS/Windows
-rustup target add x86_64-unknown-linux-gnu
-cargo build --release --target x86_64-unknown-linux-gnu
-```
-
-#### Windows-Specific Installation (Planned)
-```powershell
-# Via Chocolatey
-choco install lantae
-
-# Via Scoop
-scoop install lantae
-
-# Via winget
-winget install lantae
-
-# Direct download
-Invoke-WebRequest -Uri "https://github.com/jpditri/lantae-cli/releases/latest/download/lantae-windows.exe" -OutFile "lantae.exe"
-```
-
-#### Usage Examples (Planned)
-```bash
-# Interactive mode
-lantae
-
-# Single prompt
-lantae "Explain Rust ownership"
-
-# High-performance mode
-lantae --fast-mode
-
-# Parallel processing
-lantae --parallel --batch prompts.txt
-
-# Cross-compilation info
-lantae --target-info
-```
-
-### 🔄 Feature Parity Matrix
-=======
 ### 🎯 Feature Parity Matrix
->>>>>>> 1d61c1df
 
 For a comprehensive view of feature implementation across all languages, see our [Feature Parity Document](docs/FEATURE_PARITY.md).
 
@@ -677,11 +577,6 @@
 | **Planning Agent** | ✅ | ❌ | 📋 | 📋 | 📋 |
 | **MCP Protocol** | ✅ | ❌ | 📋 | 📋 | 📋 |
 | **LSP Integration** | ✅ | ❌ | 📋 | 📋 | 📋 |
-<<<<<<< HEAD
-| **Cross-Platform Binaries** | ❌ | ❌ | 📋 | ❌ | ❌ |
-| **Windows Native Support** | ❌ | ❌ | 📋 | ❌ | ❌ |
-=======
->>>>>>> 1d61c1df
 
 #### Legend
 - ✅ **Implemented** - Feature fully functional
@@ -689,12 +584,6 @@
 - ❌ **Missing** - Not implemented
 - 📋 **Planned** - Scheduled for implementation
 
-<<<<<<< HEAD
-### 🔄 Cross-Implementation Compatibility
-
-All implementations share:
-- **Consistent CLI interface** - Same commands and options (when implemented)
-=======
 ### 🚀 Getting Started with Different Implementations
 
 #### Ruby (Reference Implementation)
@@ -740,7 +629,6 @@
 
 All implementations share:
 - **Consistent CLI interface** - Same commands and options
->>>>>>> 1d61c1df
 - **Compatible configuration** - Shared environment variables and config files
 - **Unified provider support** - Same API keys and provider switching
 - **Feature parity tracking** - Systematic feature implementation across languages
@@ -752,11 +640,6 @@
 - [Anthropic API](https://www.anthropic.com/) - Claude models
 - [AWS Bedrock](https://aws.amazon.com/bedrock/) - Managed AI services
 - [Feature Parity Document](docs/FEATURE_PARITY.md) - Detailed cross-language status
-<<<<<<< HEAD
-- [Rust Documentation](https://doc.rust-lang.org/) - Rust language documentation
-- [Rust Implementation Details](rust-lantae/README.md) - Rust-specific documentation
-=======
->>>>>>> 1d61c1df
 
 ---
 
